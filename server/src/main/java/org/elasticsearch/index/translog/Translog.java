--- conflicted
+++ resolved
@@ -641,16 +641,9 @@
         }
     }
 
-<<<<<<< HEAD
     private Stream<? extends BaseTranslogReader> readersBetweenMinAndMaxSeqNo(long minSeqNo, long maxSeqNo) {
-        assert readLock.isHeldByCurrentThread() || writeLock.isHeldByCurrentThread();
-
-=======
-    private Stream<? extends BaseTranslogReader> readersAboveMinSeqNo(long minSeqNo) {
-        assert readLock.isHeldByCurrentThread() || writeLock.isHeldByCurrentThread() :
-            "callers of readersAboveMinSeqNo must hold a lock: readLock ["
-                + readLock.isHeldByCurrentThread() + "], writeLock [" + readLock.isHeldByCurrentThread() + "]";
->>>>>>> 18ba4658
+        assert readLock.isHeldByCurrentThread() || writeLock.isHeldByCurrentThread() ;
+
         return Stream.concat(readers.stream(), Stream.of(current))
             .filter(reader -> {
                 final Checkpoint checkpoint = reader.getCheckpoint();
