--- conflicted
+++ resolved
@@ -53,13 +53,8 @@
 
     InternalSum() {} // for serialization
 
-<<<<<<< HEAD
-    public InternalSum(String name, double sum) {
-        super(name);
-=======
     InternalSum(String name, double sum, Map<String, Object> metaData){
         super(name, metaData);
->>>>>>> 6749b2c3
         this.sum = sum;
     }
 
